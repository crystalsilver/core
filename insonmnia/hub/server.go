--- conflicted
+++ resolved
@@ -2,10 +2,13 @@
 
 import (
 	"crypto/ecdsa"
+	"encoding/hex"
+	"encoding/json"
 	"fmt"
 	"io"
 	"math/rand"
 	"net"
+	"reflect"
 	"strconv"
 	"strings"
 	"sync"
@@ -23,20 +26,12 @@
 	"google.golang.org/grpc/status"
 
 	"github.com/ethereum/go-ethereum/crypto"
+	consul "github.com/hashicorp/consul/api"
 	frd "github.com/sonm-io/core/fusrodah/hub"
-
-	"encoding/hex"
-<<<<<<< HEAD
-
-=======
-	"encoding/json"
-	consul "github.com/hashicorp/consul/api"
->>>>>>> e771f4da
 	"github.com/sonm-io/core/insonmnia/gateway"
 	"github.com/sonm-io/core/insonmnia/resource"
 	pb "github.com/sonm-io/core/proto"
 	"github.com/sonm-io/core/util"
-	"reflect"
 )
 
 var (
@@ -51,7 +46,6 @@
 // Hub collects miners, send them orders to spawn containers, etc.
 type Hub struct {
 	// TODO (3Hren): Probably port pool should be associated with the gateway implicitly.
-<<<<<<< HEAD
 	ctx              context.Context
 	gateway          *gateway.Gateway
 	portPool         *gateway.PortPool
@@ -65,17 +59,8 @@
 	locatorEndpoint string
 	locatorPeriod   time.Duration
 	locatorClient   pb.LocatorClient
-=======
-	ctx           context.Context
-	gateway       *gateway.Gateway
-	portPool      *gateway.PortPool
-	grpcEndpoint  string
-	externalGrpc  *grpc.Server
-	endpoint      string
+
 	localEndpoint string
-	minerListener net.Listener
-	ethKey        *ecdsa.PrivateKey
->>>>>>> e771f4da
 
 	mu     sync.Mutex
 	miners map[string]*MinerCtx
@@ -356,14 +341,14 @@
 	}
 
 	info := TaskInfo{*request, *resp, taskID, miner.uuid}
-	json, err := json.Marshal(info)
+	b, err := json.Marshal(info)
 	if err != nil {
 		miner.Client.Stop(ctx, &pb.StopTaskRequest{Id: taskID})
 		return nil, status.Errorf(codes.Internal, "could not marshal task info %v", err)
 	}
 
 	kv := h.consul.KV()
-	kvPair := consul.KVPair{Key: tasksPrefix + "/" + taskID, Value: json}
+	kvPair := consul.KVPair{Key: tasksPrefix + "/" + taskID, Value: b}
 	_, err = kv.Put(&kvPair, &consul.WriteOptions{})
 	if err != nil {
 		miner.Client.Stop(ctx, &pb.StopTaskRequest{Id: taskID})
@@ -490,8 +475,7 @@
 		return nil, status.Errorf(codes.NotFound, "no status report for task %s", taskID)
 	}
 
-	// todo: fill this field into miner method, use Miner.name (uuid) instead of addr
-	reply.MinerID = task.MinerId
+	reply.MinerID = mincli.ID()
 	return reply, nil
 }
 
@@ -887,11 +871,14 @@
 	return &taskInfo, nil
 }
 
-<<<<<<< HEAD
-func (h *Hub) deleteTaskByID(taskID string) {
-	h.tasksmu.Lock()
-	defer h.tasksmu.Unlock()
-	delete(h.tasks, taskID)
+func (h *Hub) deleteTask(taskID string) error {
+	kv := h.consul.KV()
+	_, err := kv.Delete(tasksPrefix+"/"+taskID, &consul.WriteOptions{})
+	if err != nil {
+		return err
+	}
+
+	return nil
 }
 
 func (h *Hub) initLocatorClient() error {
@@ -901,16 +888,10 @@
 		grpc.WithTimeout(5*time.Second),
 		grpc.WithDecompressor(grpc.NewGZIPDecompressor()),
 		grpc.WithCompressor(grpc.NewGZIPCompressor()))
-=======
-func (h *Hub) deleteTask(taskID string) error {
-	kv := h.consul.KV()
-	_, err := kv.Delete(tasksPrefix+"/"+taskID, &consul.WriteOptions{})
->>>>>>> e771f4da
-	if err != nil {
-		return err
-	}
-
-<<<<<<< HEAD
+	if err != nil {
+		return err
+	}
+
 	h.locatorClient = pb.NewLocatorClient(conn)
 	return nil
 }
@@ -943,7 +924,4 @@
 	if err != nil {
 		log.G(ctx).Warn("cannot announce addresses to Locator", zap.Error(err))
 	}
-=======
-	return nil
->>>>>>> e771f4da
 }