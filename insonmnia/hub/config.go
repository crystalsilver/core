--- conflicted
+++ resolved
@@ -32,11 +32,8 @@
 	Monitoring    MonitoringConfig `required:"true" yaml:"monitoring"`
 	Logging       LoggingConfig    `yaml:"logging"`
 	Eth           EthConfig        `yaml:"ethereum"`
-<<<<<<< HEAD
 	Locator       LocatorConfig    `yaml:"locator"`
-=======
 	ConsulEnabled bool             `yaml:"consul_enabled" default:"false"`
->>>>>>> e771f4da
 }
 
 // NewConfig loads a hub config from the specified YAML file.
