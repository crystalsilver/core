package main

import (
	"fmt"
<<<<<<< HEAD
	"github.com/sonm-io/core/cmd/cli/commands"
	"github.com/sonm-io/core/cmd/cli/config"
=======
	"time"

	"golang.org/x/net/context"
	"google.golang.org/grpc"

	"github.com/dustin/go-humanize"
	"github.com/pkg/errors"
	pb "github.com/sonm-io/core/proto"
	"github.com/spf13/cobra"
)

const (
	appName        = "sonm"
	hubAddressFlag = "addr"
	hubTimeoutFlag = "timeout"

	registryNameFlag     = "registry"
	registryUserFlag     = "user"
	registryPasswordFlag = "password"
)

var (
	gctx = context.Background()

	version          string
	hubAddress       string
	timeout          = 60 * time.Second
	registryName     string
	registryUser     string
	registryPassword string

	errMinerAddressRequired = errors.New("Miner address is required")
	errTaskIDRequired       = errors.New("Task ID is required")
	errImageNameRequired    = errors.New("Image name is required")
>>>>>>> 3dcf9242
)

func main() {
<<<<<<< HEAD
	cfg, err := config.NewConfig()
	if err != nil {
		fmt.Printf("Cannot load config: %s\r\n", err)
		return
	}

	commands.Root(cfg).Execute()
=======
	// --- hub commands
	hubRootCmd := &cobra.Command{
		Use:     "hub",
		Short:   "Operations with hub",
		PreRunE: checkHubAddressIsSet,
	}

	hubPingCmd := &cobra.Command{
		Use:     "ping",
		Short:   "Ping the hub",
		PreRunE: checkHubAddressIsSet,
		Run: func(cmd *cobra.Command, args []string) {
			cc, err := grpc.Dial(hubAddress, grpc.WithInsecure())
			if err != nil {
				showError("Cannot create connection", err)
				return
			}
			defer cc.Close()

			ctx, cancel := context.WithTimeout(gctx, timeout)
			defer cancel()
			_, err = pb.NewHubClient(cc).Ping(ctx, &pb.PingRequest{})
			if err != nil {
				showError("Ping failed", err)
				return
			}

			fmt.Printf("Ping hub %s... OK\r\n", hubAddress)
		},
	}

	hubStatusCmd := &cobra.Command{
		Use:     "status",
		Short:   "Show hub status",
		PreRunE: checkHubAddressIsSet,
		Run: func(cmd *cobra.Command, args []string) {
			// todo: implement this on hub
			fmt.Printf("Hub %s status: OK\r\n", hubAddress)
		},
	}

	hubRootCmd.AddCommand(hubPingCmd, hubStatusCmd)

	// --- miner commands
	minerRootCmd := &cobra.Command{
		Use:     "miner",
		Short:   "Operations with miners",
		PreRunE: checkHubAddressIsSet,
	}

	minersListCmd := &cobra.Command{
		Use:     "list",
		Short:   "Show connected miners",
		PreRunE: minerRootCmd.PreRunE,
		Run: func(cmd *cobra.Command, args []string) {
			cc, err := grpc.Dial(hubAddress, grpc.WithInsecure())
			if err != nil {
				// fmt.Printf("Cannot create connection: %s\r\n", err)
				showError("Cannot create connection", err)
				return
			}
			defer cc.Close()

			ctx, cancel := context.WithTimeout(gctx, timeout)
			defer cancel()
			lr, err := pb.NewHubClient(cc).List(ctx, &pb.ListRequest{})
			if err != nil {
				showError("Cannot get miners list", err)
				return
			}

			for addr, meta := range lr.Info {
				fmt.Printf("Miner: %s\r\n", addr)

				if len(meta.Values) == 0 {
					fmt.Println("Miner is idle")
				} else {
					fmt.Println("Tasks:")
					for i, task := range meta.Values {
						fmt.Printf("  %d) %s\r\n", i+1, task)
					}
				}
			}
		},
	}

	minerStatusCmd := &cobra.Command{
		Use:     "status <miner_addr>",
		Short:   "Miner status",
		PreRunE: checkHubAddressIsSet,
		RunE: func(cmd *cobra.Command, args []string) error {
			if len(args) < 1 {
				return errMinerAddressRequired
			}
			minerID := args[0]

			conn, err := grpc.Dial(hubAddress, grpc.WithInsecure())
			if err != nil {
				showError("Cannot create connection", err)
				return nil
			}
			defer conn.Close()

			ctx, cancel := context.WithTimeout(gctx, timeout)
			defer cancel()

			var req = pb.HubInfoRequest{Miner: minerID}
			metrics, err := pb.NewHubClient(conn).Info(ctx, &req)
			if err != nil {
				showError("Cannot get miner status", err)
				return nil
			}

			if len(metrics.Stats) == 0 {
				fmt.Println("Miner is idle")
			} else {
				fmt.Println("Miner tasks:")
				for task, stat := range metrics.Stats {
					// fixme: what the hell with this ID?
					fmt.Printf("  ID: %s\r\n", task)
					fmt.Printf("      CPU: %d\r\n", stat.CPU.TotalUsage)
					fmt.Printf("      RAM: %s\r\n", humanize.Bytes(stat.Memory.MaxUsage))
				}
			}

			return nil
		},
	}

	minerRootCmd.AddCommand(minersListCmd, minerStatusCmd)

	// -- tasks commands
	tasksRootCmd := &cobra.Command{
		Use:     "task",
		Short:   "Manage tasks",
		PreRunE: checkHubAddressIsSet,
	}

	taskListCmd := &cobra.Command{
		Use:     "list <miner_addr>",
		Short:   "Show tasks on given miner",
		PreRunE: tasksRootCmd.PreRunE,
		RunE: func(cmd *cobra.Command, args []string) error {
			if len(args) < 1 {
				return errMinerAddressRequired
			}
			miner := args[0]

			cc, err := grpc.Dial(hubAddress, grpc.WithInsecure())
			if err != nil {
				showError("Cannot create connection", err)
				return nil
			}
			defer cc.Close()

			ctx, cancel := context.WithTimeout(gctx, timeout)
			defer cancel()

			var req = pb.HubStatusMapRequest{Miner: miner}
			minerStatus, err := pb.NewHubClient(cc).MinerStatus(ctx, &req)
			if err != nil {
				showError("Cannot get tasks", err)
				return nil
			}

			if len(minerStatus.Statuses) == 0 {
				fmt.Printf("There is no tasks on miner \"%s\"\r\n", miner)
				return nil
			}

			fmt.Printf("There is %d tasks on miner \"%s\":\r\n", len(minerStatus.Statuses), miner)
			for taskID, status := range minerStatus.Statuses {
				fmt.Printf("  %s: %s\r\n", taskID, status.Status.String())
			}
			return nil
		},
	}

	taskStartCmd := &cobra.Command{
		Use:     "start <miner_addr> <image>",
		Short:   "Start task on given miner",
		PreRunE: checkHubAddressIsSet,
		RunE: func(cmd *cobra.Command, args []string) error {
			if len(args) < 1 {
				return errMinerAddressRequired
			}
			if len(args) < 2 {
				return errImageNameRequired
			}

			miner := args[0]
			image := args[1]

			var registryAuth string
			if registryUser != "" || registryPassword != "" {
				registryAuth = encodeRegistryAuth(registryUser, registryPassword)
			}

			cc, err := grpc.Dial(hubAddress, grpc.WithInsecure())
			if err != nil {
				showError("Cannot create connection", err)
				return nil
			}
			defer cc.Close()

			ctx, cancel := context.WithTimeout(gctx, timeout)
			defer cancel()
			var req = pb.HubStartTaskRequest{
				Miner:    miner,
				Image:    image,
				Registry: registryName,
				Auth:     registryAuth,
			}

			fmt.Printf("Starting \"%s\" on miner %s...\r\n", image, miner)
			rep, err := pb.NewHubClient(cc).StartTask(ctx, &req)
			if err != nil {
				showError("Cannot start task", err)
				return nil
			}

			fmt.Printf("ID %s, Endpoint %s\r\n", rep.Id, rep.Endpoint)
			return nil
		},
	}
	taskStartCmd.Flags().StringVar(&registryName, registryNameFlag, "", "Registry to pull image")
	taskStartCmd.Flags().StringVar(&registryUser, registryUserFlag, "", "Registry username")
	taskStartCmd.Flags().StringVar(&registryPassword, registryPasswordFlag, "", "Registry password")

	taskStatusCmd := &cobra.Command{
		Use:     "status <miner_addr> <task_id>",
		Short:   "Show task status",
		PreRunE: checkHubAddressIsSet,
		RunE: func(cmd *cobra.Command, args []string) error {
			// NOTE: always crash with
			// NotFound desc = no status report for task 302e96de-5327-4bc2-97c0-2d56ce4d29c2
			if len(args) < 1 {
				return errMinerAddressRequired
			}
			if len(args) < 2 {
				return errTaskIDRequired
			}
			miner := args[0]
			taskID := args[1]

			cc, err := grpc.Dial(hubAddress, grpc.WithInsecure())
			if err != nil {
				showError("Cannot create connection", err)
				return nil
			}
			defer cc.Close()

			ctx, cancel := context.WithTimeout(gctx, timeout)
			defer cancel()

			var req = pb.TaskStatusRequest{Id: taskID}
			taskStatus, err := pb.NewHubClient(cc).TaskStatus(ctx, &req)
			if err != nil {
				showError("Cannot get task status", err)
				return nil
			}

			fmt.Printf("Task %s (on %s) status is %s\n", req.Id, miner, taskStatus.Status.String())
			return nil
		},
	}

	taskStopCmd := &cobra.Command{
		Use:     "stop <miner_addr> <task_id>",
		Short:   "Stop task",
		PreRunE: checkHubAddressIsSet,
		RunE: func(cmd *cobra.Command, args []string) error {
			// NOTE: always crash with
			// failed to stop the task 302e96de-5327-4bc2-97c0-2d56ce4d29c2
			if len(args) < 1 {
				return errMinerAddressRequired
			}
			if len(args) < 2 {
				return errTaskIDRequired
			}
			miner := args[0]
			taskID := args[1]

			fmt.Printf("Stopping task %s at %s...OK\r\n", taskID, miner)
			cc, err := grpc.Dial(hubAddress, grpc.WithInsecure())
			if err != nil {
				showError("Cannot create connection", err)
				return nil
			}
			defer cc.Close()

			ctx, cancel := context.WithTimeout(gctx, timeout)
			defer cancel()
			var req = pb.StopTaskRequest{
				Id: taskID,
			}

			_, err = pb.NewHubClient(cc).StopTask(ctx, &req)
			if err != nil {
				showError("Cannot stop task", err)
				return nil
			}

			fmt.Println("OK")
			return nil
		},
	}

	tasksRootCmd.AddCommand(taskListCmd, taskStartCmd, taskStatusCmd, taskStopCmd)

	versionCmd := &cobra.Command{
		Use:   "version",
		Short: "Show version",
		Run: func(cmd *cobra.Command, args []string) {
			fmt.Printf("Version: %s\r\n", version)
		},
	}

	var rootCmd = &cobra.Command{Use: appName}
	rootCmd.PersistentFlags().StringVar(&hubAddress, hubAddressFlag, "", "hub addr")
	rootCmd.PersistentFlags().DurationVar(&timeout, hubTimeoutFlag, 60*time.Second, "Connection timeout")
	rootCmd.AddCommand(hubRootCmd, minerRootCmd, tasksRootCmd, versionCmd)
	rootCmd.Execute()
}

func encodeRegistryAuth(login, password string) string {
	data := fmt.Sprintf("%s:%s", login, password)
	return b64.StdEncoding.EncodeToString([]byte(data))
}

func showError(message string, err error) {
	if err != nil {
		fmt.Printf("[ERR] %s: %s\r\n", message, err.Error())
	} else {
		fmt.Printf("[ERR] %s\r\n", message)
	}
>>>>>>> 3dcf9242
}<|MERGE_RESOLUTION|>--- conflicted
+++ resolved
@@ -2,49 +2,12 @@
 
 import (
 	"fmt"
-<<<<<<< HEAD
+
 	"github.com/sonm-io/core/cmd/cli/commands"
 	"github.com/sonm-io/core/cmd/cli/config"
-=======
-	"time"
-
-	"golang.org/x/net/context"
-	"google.golang.org/grpc"
-
-	"github.com/dustin/go-humanize"
-	"github.com/pkg/errors"
-	pb "github.com/sonm-io/core/proto"
-	"github.com/spf13/cobra"
-)
-
-const (
-	appName        = "sonm"
-	hubAddressFlag = "addr"
-	hubTimeoutFlag = "timeout"
-
-	registryNameFlag     = "registry"
-	registryUserFlag     = "user"
-	registryPasswordFlag = "password"
-)
-
-var (
-	gctx = context.Background()
-
-	version          string
-	hubAddress       string
-	timeout          = 60 * time.Second
-	registryName     string
-	registryUser     string
-	registryPassword string
-
-	errMinerAddressRequired = errors.New("Miner address is required")
-	errTaskIDRequired       = errors.New("Task ID is required")
-	errImageNameRequired    = errors.New("Image name is required")
->>>>>>> 3dcf9242
 )
 
 func main() {
-<<<<<<< HEAD
 	cfg, err := config.NewConfig()
 	if err != nil {
 		fmt.Printf("Cannot load config: %s\r\n", err)
@@ -52,342 +15,4 @@
 	}
 
 	commands.Root(cfg).Execute()
-=======
-	// --- hub commands
-	hubRootCmd := &cobra.Command{
-		Use:     "hub",
-		Short:   "Operations with hub",
-		PreRunE: checkHubAddressIsSet,
-	}
-
-	hubPingCmd := &cobra.Command{
-		Use:     "ping",
-		Short:   "Ping the hub",
-		PreRunE: checkHubAddressIsSet,
-		Run: func(cmd *cobra.Command, args []string) {
-			cc, err := grpc.Dial(hubAddress, grpc.WithInsecure())
-			if err != nil {
-				showError("Cannot create connection", err)
-				return
-			}
-			defer cc.Close()
-
-			ctx, cancel := context.WithTimeout(gctx, timeout)
-			defer cancel()
-			_, err = pb.NewHubClient(cc).Ping(ctx, &pb.PingRequest{})
-			if err != nil {
-				showError("Ping failed", err)
-				return
-			}
-
-			fmt.Printf("Ping hub %s... OK\r\n", hubAddress)
-		},
-	}
-
-	hubStatusCmd := &cobra.Command{
-		Use:     "status",
-		Short:   "Show hub status",
-		PreRunE: checkHubAddressIsSet,
-		Run: func(cmd *cobra.Command, args []string) {
-			// todo: implement this on hub
-			fmt.Printf("Hub %s status: OK\r\n", hubAddress)
-		},
-	}
-
-	hubRootCmd.AddCommand(hubPingCmd, hubStatusCmd)
-
-	// --- miner commands
-	minerRootCmd := &cobra.Command{
-		Use:     "miner",
-		Short:   "Operations with miners",
-		PreRunE: checkHubAddressIsSet,
-	}
-
-	minersListCmd := &cobra.Command{
-		Use:     "list",
-		Short:   "Show connected miners",
-		PreRunE: minerRootCmd.PreRunE,
-		Run: func(cmd *cobra.Command, args []string) {
-			cc, err := grpc.Dial(hubAddress, grpc.WithInsecure())
-			if err != nil {
-				// fmt.Printf("Cannot create connection: %s\r\n", err)
-				showError("Cannot create connection", err)
-				return
-			}
-			defer cc.Close()
-
-			ctx, cancel := context.WithTimeout(gctx, timeout)
-			defer cancel()
-			lr, err := pb.NewHubClient(cc).List(ctx, &pb.ListRequest{})
-			if err != nil {
-				showError("Cannot get miners list", err)
-				return
-			}
-
-			for addr, meta := range lr.Info {
-				fmt.Printf("Miner: %s\r\n", addr)
-
-				if len(meta.Values) == 0 {
-					fmt.Println("Miner is idle")
-				} else {
-					fmt.Println("Tasks:")
-					for i, task := range meta.Values {
-						fmt.Printf("  %d) %s\r\n", i+1, task)
-					}
-				}
-			}
-		},
-	}
-
-	minerStatusCmd := &cobra.Command{
-		Use:     "status <miner_addr>",
-		Short:   "Miner status",
-		PreRunE: checkHubAddressIsSet,
-		RunE: func(cmd *cobra.Command, args []string) error {
-			if len(args) < 1 {
-				return errMinerAddressRequired
-			}
-			minerID := args[0]
-
-			conn, err := grpc.Dial(hubAddress, grpc.WithInsecure())
-			if err != nil {
-				showError("Cannot create connection", err)
-				return nil
-			}
-			defer conn.Close()
-
-			ctx, cancel := context.WithTimeout(gctx, timeout)
-			defer cancel()
-
-			var req = pb.HubInfoRequest{Miner: minerID}
-			metrics, err := pb.NewHubClient(conn).Info(ctx, &req)
-			if err != nil {
-				showError("Cannot get miner status", err)
-				return nil
-			}
-
-			if len(metrics.Stats) == 0 {
-				fmt.Println("Miner is idle")
-			} else {
-				fmt.Println("Miner tasks:")
-				for task, stat := range metrics.Stats {
-					// fixme: what the hell with this ID?
-					fmt.Printf("  ID: %s\r\n", task)
-					fmt.Printf("      CPU: %d\r\n", stat.CPU.TotalUsage)
-					fmt.Printf("      RAM: %s\r\n", humanize.Bytes(stat.Memory.MaxUsage))
-				}
-			}
-
-			return nil
-		},
-	}
-
-	minerRootCmd.AddCommand(minersListCmd, minerStatusCmd)
-
-	// -- tasks commands
-	tasksRootCmd := &cobra.Command{
-		Use:     "task",
-		Short:   "Manage tasks",
-		PreRunE: checkHubAddressIsSet,
-	}
-
-	taskListCmd := &cobra.Command{
-		Use:     "list <miner_addr>",
-		Short:   "Show tasks on given miner",
-		PreRunE: tasksRootCmd.PreRunE,
-		RunE: func(cmd *cobra.Command, args []string) error {
-			if len(args) < 1 {
-				return errMinerAddressRequired
-			}
-			miner := args[0]
-
-			cc, err := grpc.Dial(hubAddress, grpc.WithInsecure())
-			if err != nil {
-				showError("Cannot create connection", err)
-				return nil
-			}
-			defer cc.Close()
-
-			ctx, cancel := context.WithTimeout(gctx, timeout)
-			defer cancel()
-
-			var req = pb.HubStatusMapRequest{Miner: miner}
-			minerStatus, err := pb.NewHubClient(cc).MinerStatus(ctx, &req)
-			if err != nil {
-				showError("Cannot get tasks", err)
-				return nil
-			}
-
-			if len(minerStatus.Statuses) == 0 {
-				fmt.Printf("There is no tasks on miner \"%s\"\r\n", miner)
-				return nil
-			}
-
-			fmt.Printf("There is %d tasks on miner \"%s\":\r\n", len(minerStatus.Statuses), miner)
-			for taskID, status := range minerStatus.Statuses {
-				fmt.Printf("  %s: %s\r\n", taskID, status.Status.String())
-			}
-			return nil
-		},
-	}
-
-	taskStartCmd := &cobra.Command{
-		Use:     "start <miner_addr> <image>",
-		Short:   "Start task on given miner",
-		PreRunE: checkHubAddressIsSet,
-		RunE: func(cmd *cobra.Command, args []string) error {
-			if len(args) < 1 {
-				return errMinerAddressRequired
-			}
-			if len(args) < 2 {
-				return errImageNameRequired
-			}
-
-			miner := args[0]
-			image := args[1]
-
-			var registryAuth string
-			if registryUser != "" || registryPassword != "" {
-				registryAuth = encodeRegistryAuth(registryUser, registryPassword)
-			}
-
-			cc, err := grpc.Dial(hubAddress, grpc.WithInsecure())
-			if err != nil {
-				showError("Cannot create connection", err)
-				return nil
-			}
-			defer cc.Close()
-
-			ctx, cancel := context.WithTimeout(gctx, timeout)
-			defer cancel()
-			var req = pb.HubStartTaskRequest{
-				Miner:    miner,
-				Image:    image,
-				Registry: registryName,
-				Auth:     registryAuth,
-			}
-
-			fmt.Printf("Starting \"%s\" on miner %s...\r\n", image, miner)
-			rep, err := pb.NewHubClient(cc).StartTask(ctx, &req)
-			if err != nil {
-				showError("Cannot start task", err)
-				return nil
-			}
-
-			fmt.Printf("ID %s, Endpoint %s\r\n", rep.Id, rep.Endpoint)
-			return nil
-		},
-	}
-	taskStartCmd.Flags().StringVar(&registryName, registryNameFlag, "", "Registry to pull image")
-	taskStartCmd.Flags().StringVar(&registryUser, registryUserFlag, "", "Registry username")
-	taskStartCmd.Flags().StringVar(&registryPassword, registryPasswordFlag, "", "Registry password")
-
-	taskStatusCmd := &cobra.Command{
-		Use:     "status <miner_addr> <task_id>",
-		Short:   "Show task status",
-		PreRunE: checkHubAddressIsSet,
-		RunE: func(cmd *cobra.Command, args []string) error {
-			// NOTE: always crash with
-			// NotFound desc = no status report for task 302e96de-5327-4bc2-97c0-2d56ce4d29c2
-			if len(args) < 1 {
-				return errMinerAddressRequired
-			}
-			if len(args) < 2 {
-				return errTaskIDRequired
-			}
-			miner := args[0]
-			taskID := args[1]
-
-			cc, err := grpc.Dial(hubAddress, grpc.WithInsecure())
-			if err != nil {
-				showError("Cannot create connection", err)
-				return nil
-			}
-			defer cc.Close()
-
-			ctx, cancel := context.WithTimeout(gctx, timeout)
-			defer cancel()
-
-			var req = pb.TaskStatusRequest{Id: taskID}
-			taskStatus, err := pb.NewHubClient(cc).TaskStatus(ctx, &req)
-			if err != nil {
-				showError("Cannot get task status", err)
-				return nil
-			}
-
-			fmt.Printf("Task %s (on %s) status is %s\n", req.Id, miner, taskStatus.Status.String())
-			return nil
-		},
-	}
-
-	taskStopCmd := &cobra.Command{
-		Use:     "stop <miner_addr> <task_id>",
-		Short:   "Stop task",
-		PreRunE: checkHubAddressIsSet,
-		RunE: func(cmd *cobra.Command, args []string) error {
-			// NOTE: always crash with
-			// failed to stop the task 302e96de-5327-4bc2-97c0-2d56ce4d29c2
-			if len(args) < 1 {
-				return errMinerAddressRequired
-			}
-			if len(args) < 2 {
-				return errTaskIDRequired
-			}
-			miner := args[0]
-			taskID := args[1]
-
-			fmt.Printf("Stopping task %s at %s...OK\r\n", taskID, miner)
-			cc, err := grpc.Dial(hubAddress, grpc.WithInsecure())
-			if err != nil {
-				showError("Cannot create connection", err)
-				return nil
-			}
-			defer cc.Close()
-
-			ctx, cancel := context.WithTimeout(gctx, timeout)
-			defer cancel()
-			var req = pb.StopTaskRequest{
-				Id: taskID,
-			}
-
-			_, err = pb.NewHubClient(cc).StopTask(ctx, &req)
-			if err != nil {
-				showError("Cannot stop task", err)
-				return nil
-			}
-
-			fmt.Println("OK")
-			return nil
-		},
-	}
-
-	tasksRootCmd.AddCommand(taskListCmd, taskStartCmd, taskStatusCmd, taskStopCmd)
-
-	versionCmd := &cobra.Command{
-		Use:   "version",
-		Short: "Show version",
-		Run: func(cmd *cobra.Command, args []string) {
-			fmt.Printf("Version: %s\r\n", version)
-		},
-	}
-
-	var rootCmd = &cobra.Command{Use: appName}
-	rootCmd.PersistentFlags().StringVar(&hubAddress, hubAddressFlag, "", "hub addr")
-	rootCmd.PersistentFlags().DurationVar(&timeout, hubTimeoutFlag, 60*time.Second, "Connection timeout")
-	rootCmd.AddCommand(hubRootCmd, minerRootCmd, tasksRootCmd, versionCmd)
-	rootCmd.Execute()
-}
-
-func encodeRegistryAuth(login, password string) string {
-	data := fmt.Sprintf("%s:%s", login, password)
-	return b64.StdEncoding.EncodeToString([]byte(data))
-}
-
-func showError(message string, err error) {
-	if err != nil {
-		fmt.Printf("[ERR] %s: %s\r\n", message, err.Error())
-	} else {
-		fmt.Printf("[ERR] %s\r\n", message)
-	}
->>>>>>> 3dcf9242
 }